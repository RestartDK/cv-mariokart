--- conflicted
+++ resolved
@@ -38,17 +38,11 @@
       - When turning right (turning_value > 0.5), a left blink triggers drift.
       - A sustained both-eye blink (held for >1 second) triggers using an item.
     """
-<<<<<<< HEAD
     # Initialize both trackers.
     tracker = EyeTracker(show_windows=True)
     blink_detector = BlinkDetector(show_windows=True)
     
     both_blink_start_time = None
-=======
-    # Initialize both trackers
-    tracker = EyeTracker(show_windows=False)
-    blink_detector = BlinkDetector(show_windows=False)
->>>>>>> 0688dcb3
 
     try:
         print("Eye tracking activated. Position yourself with face clearly visible.")
@@ -68,13 +62,8 @@
             gaze_x, gaze_y = gaze
             turning_value = map_gaze_to_turning(gaze_x)
             car.turn(turning_value)
-<<<<<<< HEAD
             
             # Get blink event from the blink detector.
-=======
-
-            # Get blink event from the blink detector
->>>>>>> 0688dcb3
             blink_event, _ = blink_detector.update()
             current_time = time.time()
             
